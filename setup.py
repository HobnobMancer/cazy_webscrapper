#!/usr/bin/env python
# -*- coding: utf-8 -*-
#
# Author : Emma E. M. Hobbs
#
# Contact:
# eemh1@st-andrews.ac.uk
#
# Emma Hobbs,
# School of Biology,
# University of St Andrews,
# Biomedical Sciences Research Complex,
# St Andrews,
# Fife,
# KY16 9ST
# Scotland,
# UK
#
# MIT License

import setuptools

from pathlib import Path


# get long description from README.md
with Path("README.md").open("r") as long_description_handle:
    long_description = long_description_handle.read()


setuptools.setup(
    name="cazy_webscraper",
    version="0.1.2",
    # Metadata
    author="Emma E. M. Hobbs",
    author_email="eemh1@st-andrews.ac.uk",
    description="".join(
        [
            (
                "cazy_webscraper provides a webscraper to automate "
                "the retrieval of protein data from the CAZy database, "
                "found at http://www.cazy.org"
            )
        ]
    ),
    long_description=long_description,
    long_description_content_type="text/markdown",
    license="MIT",
    keywords="bioinforamtics protein webscraper",
    platforms="Posix, MacOS X",
    url="https://github.com/HobnobMancer/cazy_webscraper",
    entry_points={"console_scripts": ["cazy_webscraper.py = scraper.cazy_webscraper:main"]},
<<<<<<< HEAD
    install_requires=[
        "biopython>=1.76",
        "pandas>=1.0.3",
        "requests",
        "mechanicalsoup",
        "tqdm",
        "pyyaml",
    ],
=======
    install_requires=["biopython>=1.76", "pandas>=1.0.3", "requests", "mechanicalsoup", "tqdm", "pyyaml"],
>>>>>>> 3181c5f0
    packages=setuptools.find_packages(),
    package_data={
        "Conda microenvironment": ["environment.yml"],
        "CAZy dictionary": ["cazy_dictionary.json"],
        "Configuration file": ["scraper_config.yaml"],
    },
    include_package_data=True,
    classifiers=[
        "Environment :: Console",
        "Intended Audience :: Science/Research",
        "Licence :: OSI Approved :: MIT License",
        "Natural Language :: English",
        "Operating System :: MacOS :: MacOS X",
        "Operating System :: POSIX :: Linux",
        "Programming Language :: Python :: 3.7",
        "Topic :: Scientific :: Bioinformatics",
    ],
)<|MERGE_RESOLUTION|>--- conflicted
+++ resolved
@@ -50,18 +50,15 @@
     platforms="Posix, MacOS X",
     url="https://github.com/HobnobMancer/cazy_webscraper",
     entry_points={"console_scripts": ["cazy_webscraper.py = scraper.cazy_webscraper:main"]},
-<<<<<<< HEAD
     install_requires=[
         "biopython>=1.76",
+        "mechanicalsoup",
         "pandas>=1.0.3",
+        "pyyaml",
         "requests",
-        "mechanicalsoup",
+        "sqlalchemy==1.3.20",
         "tqdm",
-        "pyyaml",
     ],
-=======
-    install_requires=["biopython>=1.76", "pandas>=1.0.3", "requests", "mechanicalsoup", "tqdm", "pyyaml"],
->>>>>>> 3181c5f0
     packages=setuptools.find_packages(),
     package_data={
         "Conda microenvironment": ["environment.yml"],
