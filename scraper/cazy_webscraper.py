#!/usr/bin/env python3
# -*- coding: utf-8 -*-
# (c) University of St Andrews 2020-2021
# (c) University of Strathclyde 2020-2021
# (c) James Hutton Institute 2020-2021
#
# Author:
# Emma E. M. Hobbs
#
# Contact
# eemh1@st-andrews.ac.uk
#
# Emma E. M. Hobbs,
# Biomolecular Sciences Building,
# University of St Andrews,
# North Haugh Campus,
# St Andrews,
# KY16 9ST
# Scotland,
# UK
#
# The MIT License
#
# Permission is hereby granted, free of charge, to any person obtaining a copy
# of this software and associated documentation files (the "Software"), to deal
# in the Software without restriction, including without limitation the rights
# to use, copy, modify, merge, publish, distribute, sublicense, and/or sell
# copies of the Software, and to permit persons to whom the Software is
# furnished to do so, subject to the following conditions:
#
# The above copyright notice and this permission notice shall be included in all
# copies or substantial portions of the Software.
#
# THE SOFTWARE IS PROVIDED "AS IS", WITHOUT WARRANTY OF ANY KIND, EXPRESS OR
# IMPLIED, INCLUDING BUT NOT LIMITED TO THE WARRANTIES OF MERCHANTABILITY,
# FITNESS FOR A PARTICULAR PURPOSE AND NONINFRINGEMENT. IN NO EVENT SHALL THE
# AUTHORS OR COPYRIGHT HOLDERS BE LIABLE FOR ANY CLAIM, DAMAGES OR OTHER
# LIABILITY, WHETHER IN AN ACTION OF CONTRACT, TORT OR OTHERWISE, ARISING FROM,
# OUT OF OR IN CONNECTION WITH THE SOFTWARE OR THE USE OR OTHER DEALINGS IN THE
# SOFTWARE.
"""
Web scraper to scrape CAZy website and retrieve all protein data.

:cmd_args --config: path to configruration file
:cmd_args --classes: specify CAZy classes to scrape
:cmd_args --database: provide path to a local SQL database to add additional data to
:cmd_args --families: specify CAZy families to retrieve CAZymes from
:cmd_args --force: force overwriting content in exisiting output directory
:cmd_args --genera: specify Genera to retrieve CAZymes from
:cmd_args --kingdoms: specify taxonomy Kingdoms to scrape proteins from
:cmd_args --log: path to log file, enables writing out log messages to a log file
:cmd_args --nodelete: if true does not delete content in pre-existing output directory
:cmd_args --output: path to output directory
:cmd_args --retries: specify the number of times to try scraping a page if connection fails
:cmd_args --subfamilies: enable retrieval of subfamilies from CAZy
:cmd_args --species: specify species to retrieve CAZymes from
:cmd_args --strains: specify specific strains of species to retrieve CAZymes from
:cmd_args --timeout: specify the maximum time (in seconds) before determining connection timed out
:cmd_args --verbose: change logger level from warning to info, verbose logging
"""


import json
import logging
import os
import sys

import pandas as pd

from datetime import datetime
from pathlib import Path
from typing import List, Optional

from tqdm import tqdm

from scraper import crawler
from scraper.crawler.cazy_html_pages import get_cazy_pages, parse_local_pages
from scraper.crawler.parse_cazy_families import scrape_all, scrape_by_kingdom
from scraper.sql import sql_orm, sql_interface
from scraper.utilities import build_logger, config_logger, file_io, parsers, parse_configuration


def main(argv: Optional[List[str]] = None, logger: Optional[logging.Logger] = None):
    """Set up parser, logger and coordinate overal scrapping of CAZy.

    The collected data can be stored as a singel dataframe containing (not split), split into
    separate dataframes by class or by family. Excluded classes are CAZy classes not specified in
    the configuration file and thus, will not be scraped. User_cazy_families is the list of CAZy
    families specified to be scraped in the configration file.
    """
    # Program preparation
    time_stamp = datetime.now().strftime("%Y-%m-%d--%H-%M-%S")  # used in naming files
    start_time = datetime.now().strftime("%Y-%m-%d %H:%M:%S")  # used in terminating message
    start_time = pd.to_datetime(start_time)

    if argv is None:
        parser = parsers.build_parser()
        args = parser.parse_args()
    else:
        parser = parsers.build_parser(argv)
        args = parser.parse_args()

    if logger is None:
        logger = logging.getLogger(__name__)
        config_logger(args)

    if args.output is not sys.stdout:
        file_io.make_output_directory(args.output, args.force, args.nodelete)

    cazy_home = "http://www.cazy.org"

    # retrieve configuration data
    (
        excluded_classes,
        config_dict,
        cazy_dict,
        taxonomy_filters_dict,
        kingdoms,
        ec_filters,
    ) = parse_configuration.parse_configuration(args)

    # convert taxonomy_filters to a set for quicker identification of species to scrape
    taxonomy_filters = get_filter_set(taxonomy_filters_dict)

    # Check if retrieving pages from CAZy and writing to disk for scraping later
    if args.get_pages:
        get_cazy_pages.get_cazy_pages(
            args,
            cazy_home,
            time_stamp,
            excluded_classes,
            cazy_dict,
            config_dict,
            kingdoms,
            start_time,
        )
    
    elif args.dict is not None:
        session = {}

    else:
        # build database and return open database session
        if args.database is not None:  # open session for existing local database
<<<<<<< HEAD
            if args.database == "dict":  # build dictionary of {genbank_accession: CAZy families}
                session = {}

            else:
                if os.path.isfile(args.database) is False:
                    logger.error(
                        "Could not find local CAZy database. Check path is correct.\n"
                        "Had looked for a local SQL database at:"
                        f"{args.database}"
                        "Terminating programme."
                    )
                    sys.exit(1)
                try:
                    session = sql_orm.get_db_session(args)
                except Exception:
                    logger.error("Failed to build SQL database. Terminating program", exc_info=True)
                    sys.exit(1)
=======
            if os.path.isfile(args.database) is False:
                logger.error(
                    "Could not find local CAZy database. Check path is correct.\n"
                    "Terminating programme."
                )
                sys.exit(1)
            try:
                session = sql_orm.get_db_session(args)
            except Exception:
                logger.error("Failed to build SQL database. Terminating program", exc_info=True)
                sys.exit(1)
>>>>>>> 534a459a

        else:  # create a new empty database to populate
            try:
                session = sql_orm.build_db(time_stamp, args)
            except Exception:
                logger.error("Failed to build SQL database. Terminating program", exc_info=True)
                sys.exit(1)

        if args.subfamilies is True:
            logger.warning("Enabled retrieval of subfamily classifications")

        if args.streamline is not None:
            parse_configuration.create_streamline_scraping_warning(args)

        # log scraping of CAZy in local db
        sql_interface.log_scrape_in_db(
            time_stamp,
            config_dict,
            taxonomy_filters_dict,
            kingdoms,
            ec_filters,
            session,
            args,
        )

    # Check if scraping from local CAZy files
    if args.scrape_files is not None:
        parse_local_pages.parse_local_pages(
            args,
            cazy_home,
            start_time,
            time_stamp,
            session,
            taxonomy_filters,
            ec_filters,
        )

    else:
        get_cazy_data(
            cazy_home,
            excluded_classes,
            config_dict,
            cazy_dict,
            taxonomy_filters,
            kingdoms,
            ec_filters,
            time_stamp,
            session,
            args,
        )

    end_time = datetime.now().strftime("%Y-%m-%d %H:%M:%S")
    end_time = pd.to_datetime(end_time)
    total_time = end_time - start_time

    logger.info(
        "Finished scraping CAZy. Terminating program.\n"
        f"Scrape initated at {start_time}\n"
        f"Scrape finished at {end_time}\n"
        f"Total run time: {total_time}"
    )

    print(
        "=====================cazy_webscraper=====================\n"
        "Finished scraping CAZy\n"
        f"Scrape initated at {start_time}\n"
        f"Scrape finished at {end_time}\n"
        f"Total run time: {total_time}\n"
    )


def get_filter_set(taxonomy_filters_dict):
    """Create a set of all taxonomy filters from a dictionary.

    :param taxonomy_filers: dict of taxonomy filters

    Return a set.
    """
    taxonomy_filters = []

    for key in taxonomy_filters_dict:
        try:
            if len(taxonomy_filters_dict[key]) != 0:
                taxonomy_filters += taxonomy_filters_dict[key]
        except TypeError:
            pass

    if len(taxonomy_filters) == 0:
        taxonomy_filters = None

    else:
        taxonomy_filters = set(taxonomy_filters)

    return taxonomy_filters


def get_cazy_data(
    cazy_home,
    excluded_classes,
    config_dict,
    cazy_dict,
    taxonomy_filters,
    kingdoms,
    ec_filters,
    time_stamp,
    session,
    args,
):
    """Coordinate retrieval of data from the CAZy website.

    This function coordinates the crawling through the CAZy website by calling the appropriate
    functions, and then retrieving the protein data by calling to the appropriate data again.

    :param cazy_home: str, url of CAZy home page
    :param excluded_classes: list, list of classes to not scrape from CAZy
    :param config_dict: dict, user defined configuration of the scraper
    :param cazy_dict: dict, dictionary of excepct CAZy synonyms for CAZy classes
    :param taxonomy_filters: set of genera, species and strains to restrict the scrape to
    :param kingdoms: list of taxonomy kingdoms to restrict the scrape to
    :param ec_filters: set of EC numbers to limit the scrape to
    :param time_stamp: str, data and time scrape was initiated
    :param session: session, open database session
    :param args: cmd args parser

    Return nothing.
    """
    if args.output is not sys.stdout:
        out_log_path = args.output
    else:
        out_log_path = None

    connection_failures_logger = build_logger(
        out_log_path, f"CAZy_connection_failures_CW_{time_stamp}.log",
    )
    sql_failures_logger = build_logger(
        out_log_path, f"SQL_errors_CW_{time_stamp}.log",
    )
    format_failures_logger = build_logger(
        out_log_path, f"Format_and_parsing_errors_CW_{time_stamp}.log",
    )

    # retrieve links to CAZy class pages, return list of CazyClass objects
    cazy_classes = crawler.get_cazy_classes(
        cazy_home, excluded_classes, cazy_dict, args,
    )

    # scrape each retrieved class page
    for cazy_class in tqdm(cazy_classes, desc="Parsing CAZy classes"):

        # first attempt of scraping, retrieve URLs to CAZy families
        if len(list(cazy_class.failed_families.keys())) == 0:

            # retrieve Family class instances, containing the Family page URL
            class_families, error_message, incorrect_urls = crawler.get_cazy_family_urls(
                cazy_class.url,
                cazy_class.name,
                cazy_home,
                args,
            )

            if incorrect_urls is not None:  # log families for which compiled URL is incorrect
                for url in incorrect_urls:
                    connection_failures_logger.warning(url)

            if class_families is None:  # couldn't retrieve URLs to families for working CAZy class
                cazy_class.tries += 1  # add one to the number of scrapping attempts

                # check if maximum number of attempts to connect have been met
                if cazy_class.tries == (args.retries + 1):
                    connection_failures_logger.warning(
                        f"{cazy_class.url}\t{cazy_class.name}\t"
                        f"No CAZy familes from this class were scraped\t{error_message}"
                    )

                else:
                    cazy_classes.append(cazy_class)  # retry scraping Class page later Classes

                continue

        # Not first try, scrape only the families for which a connection to CAZy previously failed
        else:
            class_families = list(cazy_class.failed_families.keys())

        # Scrape the familes of the current CAZy class, retrieving protein data

        if (config_dict is None) or (config_dict[cazy_class.name] is None):
            # No (sub)families were specified, therefore, scraping all families of the CAZy class

            for family in tqdm(class_families, desc=f"Parsing {cazy_class.name} families"):
                # Scrape the family and add proteins to the local database
                if kingdoms == 'all':
                    (
                        family,
                        retry_scrape,
                        failed_url_connections,
                        family_sql_failures,
                        format_errors,
                        session,
                    ) = scrape_all.parse_family_via_all_pages(
                        family,
                        cazy_home,
                        taxonomy_filters,
                        ec_filters,
                        args,
                        session,
                    )

                else:
                    (
                        family,
                        retry_scrape,
                        failed_url_connections,
                        family_sql_failures,
                        format_errors,
                        session,
                    ) = scrape_by_kingdom.parse_family_by_kingdom(
                        family,
                        cazy_home,
                        taxonomy_filters,
                        kingdoms,
                        ec_filters,
                        args,
                        session,
                    )

                # check if there are pages that were unsuccessfully scraped and have retries left
                if retry_scrape is True:
                    # add one to the number of attempted scrapes for CAZy family
                    try:
                        cazy_class.failed_families[family] += 1
                    except KeyError:
                        cazy_class.failed_families[family] = 1  # first attempt

                    # check if max number of attempts to connect family pages has been met
                    if cazy_class.failed_families[family] == (args.retries + 1):
                        del cazy_class.failed_families[family]  # do not try another scrape
                        continue

                if len(list(cazy_class.failed_families.keys())) != 0:
                    # if there are families with previously failed connection attempts
                    # and remaining tries, retry connection after working through other classes
                    cazy_classes.append(cazy_class)

                # write out errors to their respective log files
                for error in failed_url_connections:
                    connection_failures_logger.warning(error)

                for error in family_sql_failures:
                    sql_failures_logger.warning(error)

                for error in format_errors:
                    format_failures_logger.warning(error)

        else:
            # scrape only (sub)families specified in the config file

            for family in tqdm(class_families, desc=f"Parsing {cazy_class.name} families"):

                # Allow retrieval of subfamilies when only the parent CAZy family was named in the
                # config file, by searching by the family not subfamily in the config file
                if (args.subfamilies is True) and (family.name.find("_") != -1):
                    name_check = family.name[: (family.name.find("_"))]
                else:
                    name_check = family.name

                if name_check not in config_dict[cazy_class.name]:
                    continue

                # Scrape the family and add proteins to the local database
                if kingdoms == 'all':
                    (
                        family,
                        retry_scrape,
                        failed_url_connections,
                        family_sql_failures,
                        format_errors,
                        session,
                    ) = scrape_all.parse_family_via_all_pages(
                        family,
                        cazy_home,
                        taxonomy_filters,
                        ec_filters,
                        args,
                        session,
                    )

                else:
                    (
                        family,
                        retry_scrape,
                        failed_url_connections,
                        family_sql_failures,
                        format_errors,
                        session,
                    ) = scrape_by_kingdom.parse_family_by_kingdom(
                        family,
                        cazy_home,
                        taxonomy_filters,
                        kingdoms,
                        ec_filters,
                        args,
                        session,
                    )

                # check if there are pages that were unsuccessfully scraped and have retries left
                if retry_scrape is True:
                    # add one to the number of attempted scrapes for CAZy family
                    try:
                        cazy_class.failed_families[family] += 1
                    except KeyError:
                        cazy_class.failed_families[family] = 1  # first attempt

                    # check if max number of attempts to connect family pages has been met
                    if cazy_class.failed_families[family] == (args.retries + 1):
                        del cazy_class.failed_families[family]  # do not try another scrape
                        continue

                if len(list(cazy_class.failed_families.keys())) != 0:
                    # if there are families with previously failed connection attempts
                    # and remaining tries, retry connection after working through other classes
                    cazy_classes.append(cazy_class)

                # write out errors to their respective log files
                for error in failed_url_connections:
                    connection_failures_logger.warning(error)

                for error in family_sql_failures:
                    sql_failures_logger.warning(error)

                for error in format_errors:
                    format_failures_logger.warning(error)

    if type(session) is dict:
        if args.output is not sys.stdout:
            output_path = args.output / f"cazy_dict_{time_stamp}.json"
        else:
            output_path = Path(f"{os.getcwd()}/cazy_dict_{time_stamp}.json")
        with open(output_path, 'w') as f:
            json.dump(session, f)

    return


if __name__ == "__main__":
    main()<|MERGE_RESOLUTION|>--- conflicted
+++ resolved
@@ -134,14 +134,10 @@
             kingdoms,
             start_time,
         )
-    
-    elif args.dict is not None:
-        session = {}
 
     else:
         # build database and return open database session
         if args.database is not None:  # open session for existing local database
-<<<<<<< HEAD
             if args.database == "dict":  # build dictionary of {genbank_accession: CAZy families}
                 session = {}
 
@@ -159,19 +155,6 @@
                 except Exception:
                     logger.error("Failed to build SQL database. Terminating program", exc_info=True)
                     sys.exit(1)
-=======
-            if os.path.isfile(args.database) is False:
-                logger.error(
-                    "Could not find local CAZy database. Check path is correct.\n"
-                    "Terminating programme."
-                )
-                sys.exit(1)
-            try:
-                session = sql_orm.get_db_session(args)
-            except Exception:
-                logger.error("Failed to build SQL database. Terminating program", exc_info=True)
-                sys.exit(1)
->>>>>>> 534a459a
 
         else:  # create a new empty database to populate
             try:
@@ -197,31 +180,31 @@
             args,
         )
 
-    # Check if scraping from local CAZy files
-    if args.scrape_files is not None:
-        parse_local_pages.parse_local_pages(
-            args,
-            cazy_home,
-            start_time,
-            time_stamp,
-            session,
-            taxonomy_filters,
-            ec_filters,
-        )
-
-    else:
-        get_cazy_data(
-            cazy_home,
-            excluded_classes,
-            config_dict,
-            cazy_dict,
-            taxonomy_filters,
-            kingdoms,
-            ec_filters,
-            time_stamp,
-            session,
-            args,
-        )
+        # Check if scraping from local CAZy files
+        if args.scrape_files is not None:
+            parse_local_pages.parse_local_pages(
+                args,
+                cazy_home,
+                start_time,
+                time_stamp,
+                session,
+                taxonomy_filters,
+                ec_filters,
+            )
+
+        else:
+            get_cazy_data(
+                cazy_home,
+                excluded_classes,
+                config_dict,
+                cazy_dict,
+                taxonomy_filters,
+                kingdoms,
+                ec_filters,
+                time_stamp,
+                session,
+                args,
+            )
 
     end_time = datetime.now().strftime("%Y-%m-%d %H:%M:%S")
     end_time = pd.to_datetime(end_time)
@@ -351,7 +334,7 @@
 
                 continue
 
-        # Not first try, scrape only the families for which a connection to CAZy previously failed
+        # Not first try, scrape only the families for which a connections to CAZy previously failed
         else:
             class_families = list(cazy_class.failed_families.keys())
 
