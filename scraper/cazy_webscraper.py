#!/usr/bin/env python3
# -*- coding: utf-8 -*-
# Author:
# Emma E. M. Hobbs

# Contact
# eemh1@st-andrews.ac.uk

# Emma E. M. Hobbs,
# Biomolecular Sciences Building,
# University of St Andrews,
# North Haugh Campus,
# St Andrews,
# KY16 9ST
# Scotland,
# UK

# The MIT License
"""
Web scraper to scrape CAZy website and retrieve all protein data.

:cmd_args:...
:func ...:...
"""

import logging
import re
import sys

from collections import defaultdict
from typing import List, Optional

import mechanicalsoup

<<<<<<< HEAD
from tqdm import tqdm

from scraper import utilities, file_io, parse


class Protein:
    """A single protein.
    Each protein has a name, source organism (source), and links to external databases. The links to
    external databases are stored in a dictionary, keyed by the external database name ('str') with
    'list' values becuase there may be multiple links per database.
    """
=======
from scraper.parse import parse_cazy_protein_data
from scraper.file_io import make_output_directory
from scraper.utilities import build_parser, build_logger

>>>>>>> eab05c0d

    def __init__(self, name, source, ec, links=None):
        self.name = name
        self.source = source
        self.ec = ec
        if links is None:
            self.links = defaultdict(list)
        else:
            self.links = links

    def __str__(self):
        """Create representative string of class object"""
        return f"{self.name} ({self.source}): links to {self.links.keys()}"

    def __repr__(self):
        """Create representative object"""
        return(
            (
                f"<Protein: {id(self)}: {self.name}, "
                f"({self.source}), {len(self.links)} to external databases>"
            )
        )


class Family:
    """A single CAZy family.
    Each family has a name and a set of proteins that are members of the family.
    """

    members = set()  # holds Protein instances

    def __init__(self, name, cazy_class):
        self.name = name
        self.cazy_class = cazy_class

    def __str__(self):
        return f"CAZy family {self.name}: {len(self.members)} protein members"

    def __repr__(self):
        return f"<Family: {id(self)}: {self.name}, {len(self.members)} protein members"


def main(argv: Optional[List[str]] = None, logger: Optional[logging.Logger] = None):
    """Set up parser, logger and coordinate overal scrapping of CAZy.
    
    The collected data can be stored as a singel dataframe containing (not split), split into
    separate dataframes by class or by family.
    """
    if argv is None:
        parser = utilities.build_parser()
        args = parser.parse_args()
    else:
        args = utilities.build_parser(argv).parse_args()

    if logger is None:
        logger = utilities.build_logger("cazy_webscraper", args)
    logger.info("Run initiated")

<<<<<<< HEAD
    cazy_home = "http://www.cazy.org"  # the CAZy homepage URL
=======
    # If specified output directory, create output directory
    if args.outdir is not sys.stdout:
        make_output_directory(args.outdir, logger, args.force, args.nodelete)

    # page to start browser at: the CAZy homepage
    base_url = "http://www.cazy.org"
>>>>>>> eab05c0d

    # retrieve links to CAZy class pages
    class_pages = get_cazy_class_pages(cazy_home)

    all_data = []  # stores Family class objects if not splitting the data

    # retrieve links to CAZy family pages
    for class_url in class_pages:
        family_urls = get_cazy_family_pages(class_url, cazy_home, False)

<<<<<<< HEAD
        families = []  # store Family class objects if splitting data be class
=======
    # tuple of CAZy classes and abbrievations
    cazy_classes = [
        ["Glycoside-Hydrolases", "GH"],
        ["GlycosylTransferases", "GT"],
        ["Polysaccharide-Lyases", "PL"],
        ["Carbohydrate-Esterases", "CE"],
        ["Auxiliary-Activities", "AA"],
        ["Carbohydrate-Binding Modules", "CBM"],
    ]
>>>>>>> eab05c0d

        for family_url in family_urls:
            family = parse_family(family_url, cazy_home)

<<<<<<< HEAD
            if args.data_split == "family":
                # Write dataframe for CAZy family
                parse.proteins_to_dataframe(family)
            else:
                families.append(family)

        if args.data_split == "class":
            # Write dataframe for CAZy class
            parse.proteins_to_dataframe(families)
        else:
            all_data.append(family)

    if all_data is not None:
        # Write dataframe containing all data from CAZy
        parse.proteins_to_dataframe(all_data)

    logger.info("Program finished")

=======
    for index in range(len(cazy_classes)):  # for each specificed class
        cazy_class = cazy_classes[index][0]
        class_abbrev = cazy_classes[index][1]

        # compile URL for the class main page
        class_url = base_url + "/" + links_dict[cazy_class]
        # retrieve URLs for each family's main/summary page
        family_links = get_family_links(browser, class_url, class_abbrev, args)

        for family in family_links:
            family_url = base_url + "/" + family
            # get the link to the page for 'all' proteins catalogued in the family
            get_family_table_links(browser, family_url, base_url)

    # site is now populated with class, family and protein_table pages
    # parse protein tables and write to .csv files, with data separation specified by user
    # handled by parse module
    parse_cazy_protein_data(site, cazy_classes, args, logger)
>>>>>>> eab05c0d

def get_cazy_class_pages(cazy_home):
    """Returns a list of CAZy class main/home page URLs for each specified class as the CAZy site.

    :param cazy_url: str, URL to the CAZy home page.

    Return list of URLs.
    """
    # define items to be excluded from returned class list, ALWAYS exlide links to genomes
    exclusions = ("<strong>Genomes</strong>")
    # exclusions.append(config file input)

    # scrape the home page
    home_page = get_page(cazy_home)

    return [f"{cazy_home}/{_['href']}" for _ in home_page.soup.find_all("a", {"class": "spip_out"})
            if (not _["href"].startswith("http")) and (str(_.contents[0]) not in exclusions)]


def get_cazy_family_pages(class_url, cazy_home, subfam_retrieval):
    """Retrieve all protein members of each CAZy family within the given CAZy class.

    :param class_url: str, URL to the CAZy class
    :param cazy_home: str, URL to CAZy home page
    :param subfam_retrieval: bool, enables subfamily retrieval if true

    Returns list of URLs to family pages.
    """
    # scrape the class page
    class_page = get_page(class_url)

    # retrieve the <h3> element that titles the div section containing the tables of family links
    family_h3_element = [_ for _ in class_page.soup.find_all("h3", {"class": "spip"}) if
                         str(_.contents[0]) == "Tables for Direct Access"][0]

    # retrieve all tables within the parent div section of the <h3> element
    tables = family_h3_element.parent.find_all("table")

    # tables[0] is the table containing links to CAZy families
    # tables[1] is the table containing the link to unclassified proteins

    family_urls = family_urls = [f"{cazy_home}/{_['href']}" for _ in tables[0].find_all("a")]
    family_urls.append(f"{cazy_home}/{tables[1].a['href']}")
    if subfam_retrieval:
        family_urls.append(get_subfamily_links(family_h3_element, cazy_home))

    return family_urls


def get_subfamily_links(family_h3_element, cazy_home):
    """Retrieve URL links to CAZy subfamilies.

    :param family_h3_element: bs4.element.Tag, h3 element titling the page div
    :param cazy_home: str, URL to CAZy home_page

    Return list of URLs to subfamilies.
    """
    all_links = family_h3_element.find_all("a")

    pattern = re.compile(r"\D+?\d+?_\d+?\.html")

    urls = []  # empty list to store subfamily URLs

    for link in all_links:
        try:
            search_result = re.search(pattern, link["href"])
            urls.append(f"{cazy_home}/{search_result.group()}")
        except (KeyError, AttributeError) as error:
            # KeyError raised if link does not have ['href']
            # AttributeError error raised if search_result is None becuase not subfam link
            pass

    return urls


def parse_family(family_url, cazy_home):
    """Returns a Family object with Protein members, scraped from CAZy.

    :param family_url: str, URL to CAZy family summary page
    :param cazy_home: str, URL to CAZy home page

    Return Family object.
    """
    # retrieve family name from URL
    family_name = family_url[(len(cazy_home) + 1): -5]

    # retrieve class from family name
    pattern = re.compile(r"\D+")
    search_result = re.match(pattern, family_name)
    cazy_class = search_result.group()

    family = Family(family_name, cazy_class)

    for protein in tqdm(parse_family_pages(family_url, cazy_home), desc=f"Parsing {family_name}"):
        family.members.add(protein)

    return family


def parse_family_pages(family_url, cazy_home):
    """Retrieve all protein records for given CAZy family.
    Protein records are listed in a pagination method, with 1000 proteins per page.

    :param family_url: str, URL to CAZy family main page
    :param cazy_home: str, URL to CAZy home page

    Return list of protein records.
    """
    # compile URL to first family page of protein records
    first_pagination_url = family_url.replace(".html", "_all.html")
    first_pagination_page = get_page(first_pagination_url)

    protein_page_urls = [first_pagination_url]

    # retrieve the URL to the final page of protein records in the pagination listing
    try:
        last_pagination_url = first_pagination_page.soup.find_all(
            "a", {"class": "lien_pagination", "rel": "nofollow"})[-1]
    except IndexError:  # there is no pagination; a single-query entry
        last_pagination_url = None

    if last_pagination_url is not None:
        url_prefix = last_pagination_url["href"].split("PRINC=")[0] + "PRINC="
        last_princ_no = int(last_pagination_url["href"].split("PRINC=")[-1].split("#pagination")[0])
        url_suffix = "#pagination" + last_pagination_url["href"].split("#pagination")[-1]

        # Build list of urls to all pages in the pagination listing, increasing the PRINC increment
        protein_page_urls.extend([f"{cazy_home}/{url_prefix}{_}{url_suffix}" for _ in
                                  range(1000, last_princ_no + 1000, 1000)])

    # Process all URLs into a single collection - a generator
    return (y for x in (parse_proteins(url) for url in protein_page_urls) for y in x)


def parse_proteins(protein_page_url):
    """Returns generator of Protein objects for all protein rows on a single CAZy family page.

    :param protein_page_url, str, URL to the CAZy family page containing protein records

    Return generator object.
    """
    protein_page = get_page(protein_page_url)

    # retrieve protein record table
    protein_table = protein_page.soup.find_all("table", {"class": "listing"})[0]
    protein_rows = [_ for _ in protein_table.descendants if (_.name == "tr") and
                    ("id" not in _.attrs) and ("class" not in _.attrs)]

    for row in protein_rows:
        yield row_to_protein(row)


def row_to_protein(row):
    """Returns a Protein object representing a single protein row from a CAZy family protein page.

    Each row, in order, contains the protein name, EC number, source organism, GenBank ID(s),
    UniProt ID(s), and PDB accession(s).

    :param row: tr element from CAZy family protein page

    Return Protein instance.
    """
    # retrieve list of cells ('td' elements) in row
    tds = list(row.find_all("td"))

    protein_name = tds[0].contents[0].strip()
    source_organism = tds[2].a.get_text()
    links = {}
    try:
        ec_number = tds[1].contents[0].strip()
    except TypeError:  # raised if protein is not annotated with an EC number
        ec_number = "N/A"

    # test for len(tds[x].contents) in case there is no link,
    # the check of .name then ensures link is captured
    if len(tds[3].contents) and tds[3].contents[0].name == "a":
        links["GenBank"] = [f"{_.get_text()}: {_['href']}" for _ in tds[3].contents if
                            _.name == "a"]
    if len(tds[4].contents) and tds[4].contents[0].name == "a":
        links["UniProt"] = [f"{_.get_text()}: {_['href']}" for _ in tds[4].contents if
                            _.name == "a"]
    if len(tds[5].contents) and tds[5].contents[0].name == "a":
        links["PDB"] = [f"{_.get_text()}: {_['href']}" for _ in tds[5].contents if _.name == "a"]

    return Protein(protein_name, source_organism, ec_number, links)


def browser_decorator(func):
    """Decorator to retry the wrapped function up to 'retries' times."""

    def wrapper(*args, retries=10, **kwargs):
        tries, success = 0, False
        while not success and (tries < retries):
            response = func(*args, **kwargs)
            if str(response) == "<Response [200]>":  # response was successful
                success = True
            # if response from webpage was not successful
            tries += 1
        if not success:
            print("Ran out of connection retries, and was unable to connect")
            return None
        else:
            return response

    return wrapper


@browser_decorator
def get_page(url):
    """Create browser and use browser to retrieve page for given URL.

    :param url: str, url to webpage

    Return browser response object (the page).
    """
    # create browser object
    browser = mechanicalsoup.Browser()

    # create response object
    page = browser.get(url)

    return page


if __name__ == "__main__":
    main()<|MERGE_RESOLUTION|>--- conflicted
+++ resolved
@@ -32,7 +32,6 @@
 
 import mechanicalsoup
 
-<<<<<<< HEAD
 from tqdm import tqdm
 
 from scraper import utilities, file_io, parse
@@ -44,12 +43,6 @@
     external databases are stored in a dictionary, keyed by the external database name ('str') with
     'list' values becuase there may be multiple links per database.
     """
-=======
-from scraper.parse import parse_cazy_protein_data
-from scraper.file_io import make_output_directory
-from scraper.utilities import build_parser, build_logger
-
->>>>>>> eab05c0d
 
     def __init__(self, name, source, ec, links=None):
         self.name = name
@@ -108,16 +101,7 @@
         logger = utilities.build_logger("cazy_webscraper", args)
     logger.info("Run initiated")
 
-<<<<<<< HEAD
     cazy_home = "http://www.cazy.org"  # the CAZy homepage URL
-=======
-    # If specified output directory, create output directory
-    if args.outdir is not sys.stdout:
-        make_output_directory(args.outdir, logger, args.force, args.nodelete)
-
-    # page to start browser at: the CAZy homepage
-    base_url = "http://www.cazy.org"
->>>>>>> eab05c0d
 
     # retrieve links to CAZy class pages
     class_pages = get_cazy_class_pages(cazy_home)
@@ -128,24 +112,11 @@
     for class_url in class_pages:
         family_urls = get_cazy_family_pages(class_url, cazy_home, False)
 
-<<<<<<< HEAD
         families = []  # store Family class objects if splitting data be class
-=======
-    # tuple of CAZy classes and abbrievations
-    cazy_classes = [
-        ["Glycoside-Hydrolases", "GH"],
-        ["GlycosylTransferases", "GT"],
-        ["Polysaccharide-Lyases", "PL"],
-        ["Carbohydrate-Esterases", "CE"],
-        ["Auxiliary-Activities", "AA"],
-        ["Carbohydrate-Binding Modules", "CBM"],
-    ]
->>>>>>> eab05c0d
 
         for family_url in family_urls:
             family = parse_family(family_url, cazy_home)
 
-<<<<<<< HEAD
             if args.data_split == "family":
                 # Write dataframe for CAZy family
                 parse.proteins_to_dataframe(family)
@@ -164,26 +135,6 @@
 
     logger.info("Program finished")
 
-=======
-    for index in range(len(cazy_classes)):  # for each specificed class
-        cazy_class = cazy_classes[index][0]
-        class_abbrev = cazy_classes[index][1]
-
-        # compile URL for the class main page
-        class_url = base_url + "/" + links_dict[cazy_class]
-        # retrieve URLs for each family's main/summary page
-        family_links = get_family_links(browser, class_url, class_abbrev, args)
-
-        for family in family_links:
-            family_url = base_url + "/" + family
-            # get the link to the page for 'all' proteins catalogued in the family
-            get_family_table_links(browser, family_url, base_url)
-
-    # site is now populated with class, family and protein_table pages
-    # parse protein tables and write to .csv files, with data separation specified by user
-    # handled by parse module
-    parse_cazy_protein_data(site, cazy_classes, args, logger)
->>>>>>> eab05c0d
 
 def get_cazy_class_pages(cazy_home):
     """Returns a list of CAZy class main/home page URLs for each specified class as the CAZy site.
